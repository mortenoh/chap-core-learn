--- conflicted
+++ resolved
@@ -5,8 +5,6 @@
 
 from climate_health.dataset import IsSpatioTemporalDataSet
 from climate_health.datatypes import HealthData, ResultType
-from climate_health.time_period import PeriodRange
-from climate_health.time_period.date_util_wrapper import TimeStamp
 
 
 class MultiLocationEvaluator:
@@ -29,34 +27,23 @@
                 for location in prediction.locations():
 
                     pred = prediction.get_location(location).data()
-<<<<<<< HEAD
+                    prediction_time = self.time_to_string(pred.time_period._start_timestamp) # fix if multi-period pred
                     pred_time = next(iter(pred.time_period))
 
                     # start_time = f"{pred_time._start_timestamp.year}-{str(pred_time._start_timestamp.month).zfill(2)}" # add method to dataclass for string conversion?
                     # end_time = f"{pred_time._end_timestamp.year}-{str(pred_time._end_timestamp.month).zfill(2)}"
                     #assert start_time == end_time # check that time range for prediction is one month
 
+                    true = truth_df.loc[(truth_df['location'] == location) &
+                                        (truth_df['time_period'] == prediction_time)]
                     true = truth_df.loc[(truth_df['location'] == location) & (truth_df['time_period'] == pred_time.topandas())]
                     #true = truth_df.loc[(truth_df['location'] == location) &
                     #                    (truth_df['time_period'] == start_time)]
 
-                    # check for NaN values
-                    if np.isnan(true.disease_cases).any() or np.isnan(pred.disease_cases).any():
-                        continue
-                    else:
-                        assert len(true.disease_cases) == len(pred.disease_cases), (true.disease_cases, pred.disease_cases)
-                        mae = mean_absolute_error(true.disease_cases, pred.disease_cases)
-                        model_results.append([location, pred_time, mae])
-=======
-                    prediction_time = self.time_to_string(pred.time_period._start_timestamp) # fix if multi-period pred
-
-                    true = truth_df.loc[(truth_df['location'] == location) &
-                                        (truth_df['time_period'] == prediction_time)]
-
                     if self.check_data(true.disease_cases, pred.disease_cases):
                         mae = mean_absolute_error(true.disease_cases, pred.disease_cases)
                         model_results.append([location, prediction_time, mae])
->>>>>>> 5f00d6e3
+                        model_results.append([location, pred_time, mae])
 
             results[model_name] = pd.DataFrame(model_results, columns=['location', 'period', 'mae'])
 
