--- conflicted
+++ resolved
@@ -131,11 +131,6 @@
     def train_func():
         internal_state.control = Control({'Training': TrainingControl()})
         try:
-<<<<<<< HEAD
-=======
-            prediction_data.climate_data = clients.gee.fetch_data_climate_indicator(file.file, prediction_data.health_data.periode_range)
-
->>>>>>> 9f4e1d17
             internal_state.current_data['response'] = train_on_prediction_data(
                 prediction_data,
                 model_name=model_name,
