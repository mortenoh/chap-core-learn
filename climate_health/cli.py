"""Console script for climate_health."""
import webbrowser
from pathlib import PurePath, Path
from typing import Literal

import pandas as pd
from cyclopts import App
from climate_health.predictor import get_model, models, ModelType
from climate_health.file_io.example_data_set import datasets, DataSetType
from climate_health.time_period.date_util_wrapper import delta_month
from .assessment.prediction_evaluator import evaluate_model
from .assessment.forecast import forecast as do_forecast
import logging

app = App()


def append_to_csv(file_object, data_frame: pd.DataFrame):
    data_frame.to_csv(file_object, mode='a', header=False)


@app.command()
def evaluate(model_name: ModelType, dataset_name: DataSetType, max_splits: int, other_model: ModelType = None):
    '''
    Evaluate a model on a dataset using forecast cross validation
    '''
    logging.basicConfig(level=logging.INFO)
    dataset = datasets[dataset_name].load()
    model = get_model(model_name)()
    f = open('debug.csv', 'w')
    callback = lambda name, data: append_to_csv(f, data.to_pandas())
    results, table = evaluate_model(dataset, model, max_splits, start_offset=24, return_table=True,
                                    naive_model_cls=get_model(other_model) if other_model else None, callback=callback,
                                    mode='prediction_summary')
    output_filename = f'./{model_name}_{dataset_name}_results.html'
    table_filename = PurePath(output_filename).with_suffix('.csv')
    results.save(output_filename)
    table.to_csv(table_filename)
    webbrowser.open(output_filename)


@app.command()
def forecast(model_name: ModelType, dataset_name: DataSetType, n_months: int):
    logging.basicConfig(level=logging.INFO)
    dataset = datasets[dataset_name].load()
    model = get_model(model_name)()
    do_forecast(model, dataset, n_months * delta_month)

@app.command()
def dhis_pull(base_url: str, username: str, password: str):
    from climate_health.dhis2_interface.ChapProgram import ChapPullPost
    process = ChapPullPost(dhis2Baseurl=base_url.rstrip('/'), dhis2Username=username, dhis2Password=password)

    # set config used in the fetch request
<<<<<<< HEAD
    disease_data_frame = process.pullDHIS2Analytics()
    population_data_frame = process.pullPopulationData()

=======
    #process.getDHIS2PullConfig()
    data_frame = process.pullDHIS2Analytics().to_pandas()
>>>>>>> f845a684
    path = Path('dhis2analyticsResponses/')
    path.mkdir(exist_ok=True, parents=True)

    disease_filename = (path / process.DHIS2HealthPullConfig.get_id()).with_suffix('.csv')
    population_filename = (path / process.DHIS2PopulationPullConfig.get_id()).with_suffix('.csv')
    #f"dhis2analyticsResponses/{dhis2Config.dataElementId}_{dhis2Config.organisationUnit}_{dhis2Config.periode}.json"
    disease_data_frame.to_csv(disease_filename)
    population_data_frame.to_csv(population_filename)


def main_function():
    '''
    This function should just be type hinted with common types,
    and it will run as a command line function
    Simple function

    >>> main()

    '''
    return


def main():
    app()


if __name__ == "__main__":
    app()<|MERGE_RESOLUTION|>--- conflicted
+++ resolved
@@ -52,14 +52,9 @@
     process = ChapPullPost(dhis2Baseurl=base_url.rstrip('/'), dhis2Username=username, dhis2Password=password)
 
     # set config used in the fetch request
-<<<<<<< HEAD
-    disease_data_frame = process.pullDHIS2Analytics()
+    disease_data_frame = process.pullDHIS2Analytics().to_pandas()
     population_data_frame = process.pullPopulationData()
 
-=======
-    #process.getDHIS2PullConfig()
-    data_frame = process.pullDHIS2Analytics().to_pandas()
->>>>>>> f845a684
     path = Path('dhis2analyticsResponses/')
     path.mkdir(exist_ok=True, parents=True)
 
