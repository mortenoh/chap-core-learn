--- conflicted
+++ resolved
@@ -53,19 +53,7 @@
 
 
 @app.command()
-<<<<<<< HEAD
 def forecast(model_name: str, dataset_name: DataSetType, n_months: int, model_path: Optional[str] = None):
-=======
-def forecast(model_name: str, dataset_name: DataSetType, n_months: int):
-    '''
-    Forecast the last n months of the data using the specified model trained on the first N-n_months months of the data
-    '''
-    logging.basicConfig(level=logging.INFO)
-    dataset = datasets[dataset_name].load()
-    model, model_name = get_model_maybe_yaml(model_name)
-    model = model()
-    predictions = do_forecast(model, dataset, n_months * delta_month)
->>>>>>> 90943377
     out_path = get_results_path() / f'{model_name}_{dataset_name}_forecast_results_{n_months}.html'
     f = open(out_path, "w")
     figs = api.forecast(model_name, dataset_name, n_months, model_path)
