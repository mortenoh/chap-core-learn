--- conflicted
+++ resolved
@@ -11,21 +11,10 @@
     rm -rf /var/lib/apt/lists/*
 RUN DEBIAN_FRONTEND=noninteractive \
   apt-get update && \
-<<<<<<< HEAD
   apt-get install -y libudunits2-dev libgdal-dev libssl-dev libfontconfig1-dev libgsl-dev
 RUN R -e 'r = getOption("repos"); r["CRAN"] = "http://cran.us.r-project.org"; options(repos = r); install.packages("INLA", repos=c(getOption("repos"), INLA="https://inla.r-inla-download.org/R/testing"), dep=TRUE)'
 RUN R -e 'r = getOption("repos"); r["CRAN"] = "http://cran.us.r-project.org"; options(repos = r); install.packages("tidyverse", repos=c(getOption("repos"), dep=TRUE)'
 RUN rm -rf /var/lib/apt/lists/*
-=======
-  apt-get install -y libudunits2-dev libgdal-dev libssl-dev libfontconfig1-dev libgsl-dev && \
-  R -e 'r = getOption("repos"); r["CRAN"] = "http://cran.us.r-project.org"; options(repos = r); install.packages("INLA", repos=c(getOption("repos"), INLA="https://inla.r-inla-download.org/R/testing"), dep=TRUE)' && \
-  rm -rf /var/lib/apt/lists/*
-RUN DEBIAN_FRONTEND=noninteractive \
-  apt-get update && \
-  apt-get install -y cmake && \
-    R -e 'r = getOption("repos"); r["CRAN"] = "http://cran.us.r-project.org"; options(repos = r); install.packages(c("data.table", "tidyverse", "sf", "sp", "spdep","dlnm", "tsModel", "hydroGOF","RColorBrewer","geofacet", "ggthemes", "ggpubr"))' && \
-    rm -rf /var/lib/apt/lists/*
->>>>>>> 4ffbfcbc
 RUN useradd -ms /bin/bash apprunner
 RUN echo "apprunner:apprunner" | chpasswd
 RUN chmod -R 777  /opt/R/4.3.3/lib/R/library/INLA/
