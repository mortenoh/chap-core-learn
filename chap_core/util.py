--- conflicted
+++ resolved
@@ -45,14 +45,9 @@
         r = redis.Redis()
         r.ping()
         return True
-<<<<<<< HEAD
-    except Exception as _:
-        return False
-=======
     except Exception as e:
         if e.__class__.__name__ in ('ModuleNotFoundError', 'ConnectionError'):
             return False
         else:
             # Handle other exceptions
-            raise
->>>>>>> ee26111e
+            raise