
import numpy as np
import logging
from pathlib import Path

import pandas as pd
import pytest
import yaml

from climate_health.api import get_model_from_directory_or_github_url
<<<<<<< HEAD
from climate_health.spatio_temporal_data.temporal_dataclass import DataSet
from climate_health.datatypes import ClimateHealthTimeSeries
=======
from climate_health.spatio_temporal_data.temporal_dataclass import SpatioTemporalDict
from climate_health.datatypes import ClimateHealthTimeSeries, FullData
>>>>>>> 20806122

logging.basicConfig(level=logging.INFO)
from climate_health.external.external_model import get_model_from_yaml_file, run_command
from ..data_fixtures import full_data, train_data, train_data_pop, future_climate_data
from climate_health.util import conda_available


@pytest.mark.skipif(not conda_available(), reason='requires conda')
def test_r_model_from_folder(models_path, train_data, future_climate_data):
    yaml = models_path / 'testmodel' / 'config.yml'
    model = get_model_from_yaml_file(yaml, working_dir=models_path / 'testmodel')
    model.setup()
    model.train(train_data)
    with pytest.raises(ValueError):
        model.predict(future_climate_data)


def test_python_model_from_folder(models_path, train_data, future_climate_data):
    yaml = models_path / 'naive_python_model' / 'config.yml'
    model = get_model_from_yaml_file(yaml, working_dir=models_path / 'naive_python_model')
    model.train(train_data)
    results = model.predict(future_climate_data)
    assert results is not None


def get_dataset_from_yaml(yaml_path: Path, datatype=ClimateHealthTimeSeries):
    specs = yaml.load(yaml_path.read_text(), Loader=yaml.FullLoader)
    if 'demo_data' in specs:
        path = yaml_path.parent / specs['demo_data']
        df = pd.read_csv(path)
    if 'demo_data_adapter' in specs:
        for to_name, from_name in specs['demo_data_adapter'].items():
            if '{' in from_name:
                new_col = [from_name.format(**df.iloc[i].to_dict()) for i in range(len(df))]
                df[to_name] = new_col
            else:
                df[to_name] = df[from_name]
    #df['disease_cases'] = np.arange(len(df))

<<<<<<< HEAD
    return DataSet.from_pandas(df, ClimateHealthTimeSeries)
=======
    return SpatioTemporalDict.from_pandas(df, datatype)
>>>>>>> 20806122


#@pytest.mark.skipif(not conda_available(), reason='requires conda')
@pytest.mark.parametrize('model_directory', ['ewars_Plus'])
#@pytest.mark.parametrize('model_directory', ['naive_python_model'])
def test_all_external_models_acceptance(model_directory, models_path, train_data_pop, future_climate_data):
    """Only tests that the model can be initiated and that train and predict
    can be called without anything failing"""
    print("Running")
    yaml_path = models_path / model_directory / 'config.yml'
    model = get_model_from_yaml_file(yaml_path, working_dir=models_path / model_directory)
    train_data = get_dataset_from_yaml(yaml_path, FullData)
    model.setup()
    model.train(train_data)
    #results = model.predict(future_climate_data)
    #assert results is not None


#@pytest.mark.skip(reason='Conda is a messs')
@pytest.mark.parametrize('model_directory', ['ewars_Plus'])
def test_external_model_predict(model_directory, models_path):
    yaml_path = models_path / model_directory / 'config.yml'
    train_data = get_dataset_from_yaml(yaml_path, FullData)
    model = get_model_from_yaml_file(yaml_path, working_dir=models_path / model_directory)
    model.setup()
    #model.setup()
    results = model.predict(train_data)
<<<<<<< HEAD
    assert isinstance(results, DataSet)
=======
    print(results)
    assert isinstance(results, SpatioTemporalDict)
>>>>>>> 20806122


@pytest.mark.skipif(not conda_available(), reason='requires conda')
def test_run_conda():
    assert conda_available()
    # testing that running command with conda works
    command = "conda --version"
    run_command(command)


def test_run_command():
    command = "echo 'hi'"
    run_command(command)

    with pytest.raises(Exception):
        run_command("this_command_does_not_exist")


def test_get_model_from_github():
    repo_url = "https://github.com/knutdrand/external_rmodel_example.git"
    model = get_model_from_directory_or_github_url(repo_url)
    assert model.name == 'example_model'


def test_get_model_from_local_directory(models_path):
    repo_url = models_path / 'ewars_Plus'
    model = get_model_from_directory_or_github_url(repo_url)
    assert model.name == "ewars_Plus"
<|MERGE_RESOLUTION|>--- conflicted
+++ resolved
@@ -8,13 +8,8 @@
 import yaml
 
 from climate_health.api import get_model_from_directory_or_github_url
-<<<<<<< HEAD
 from climate_health.spatio_temporal_data.temporal_dataclass import DataSet
-from climate_health.datatypes import ClimateHealthTimeSeries
-=======
-from climate_health.spatio_temporal_data.temporal_dataclass import SpatioTemporalDict
-from climate_health.datatypes import ClimateHealthTimeSeries, FullData
->>>>>>> 20806122
+from climate_health.datatypes import ClimateHealthTimeSeries,FullData
 
 logging.basicConfig(level=logging.INFO)
 from climate_health.external.external_model import get_model_from_yaml_file, run_command
@@ -54,11 +49,8 @@
                 df[to_name] = df[from_name]
     #df['disease_cases'] = np.arange(len(df))
 
-<<<<<<< HEAD
-    return DataSet.from_pandas(df, ClimateHealthTimeSeries)
-=======
-    return SpatioTemporalDict.from_pandas(df, datatype)
->>>>>>> 20806122
+    return DataSet.from_pandas(df, datatype)
+
 
 
 #@pytest.mark.skipif(not conda_available(), reason='requires conda')
@@ -86,12 +78,7 @@
     model.setup()
     #model.setup()
     results = model.predict(train_data)
-<<<<<<< HEAD
     assert isinstance(results, DataSet)
-=======
-    print(results)
-    assert isinstance(results, SpatioTemporalDict)
->>>>>>> 20806122
 
 
 @pytest.mark.skipif(not conda_available(), reason='requires conda')
